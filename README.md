# ![](media/PolyRot_logo.png)
This repo contains various tools for manipulating and rotating polymers. The tools fall into two 
modules: 
* `chain_dimensions`: a tools for analytically estimating chain dimensions using the dihedral potential 
energy surfaces (adapted from https://doi.org/10.1021/ma500923r)
<<<<<<< HEAD
* `central_dihedral`: tools for finding and rotating the central dihedral angle of a polymer. It also includes some 
beta tools for predicting the potential energy surface (PES) of the central dihedral angle (adapted from https://doi.org/10.1021/ma500923r). 
=======
* `pes_classification`: a module estimating a potential energy surface (PES) from a SMILES string using the trained classification models (adapted from https://doi.org/10.1021/acs.macromol.3c00824)
* `central_dihedral`: tools for finding and rotating the central dihedral angle of a polymer 
>>>>>>> 07c035a2

# Installation 
This module can be installed with `pip install` by running the following code:
```bash
pip install git+https://github.com/rduke199/PolyRot.git
```

# Modules 
## Chain Dimensions

This full demonstration of the Chain Dimensions module can be found in a Colab Notebook: [![Colab Notebook](https://colab.research.google.com/assets/colab-badge.svg)](https://colab.research.google.com/drive/1sazD-1XFgly2ri-Ng4ENGLu38eXb8nW6?usp=sharing)

### Generating polymers

The first step in using this tool is collecting the necessary data. Consider the following polymer: 

![](media/polymer1.png)

The PolymerRotate class requires four types of data, each one a list: 
1. List of ring lengths (`float`) in one monomer unit
2. List of bond lengths (`float`) in one monomer unit
3. List of deflection angles lengths (`float`) in one monomer unit, in degrees if `theta_degrees` is True (default)
4. List of dihedral angles' potential energy surfaces in one monomer unit (`list` of `tuples` where each tuple has the format 
(`degree`, `energy`)), in degrees if `theta_degrees` is True (default)
```python
DIHED_ROT = [(0, 0), (10, 0.293835), (20, 0.967939), (30, 1.86645),
                 (40, 3.177), (50, 4.91823), (60, 6.91593), (70, 8.91844), (80, 10.5465),
                 (90, 11.4081), (100, 11.2003), (110, 10.0682), (120, 8.36782), (130, 6.51926),
                 (140, 5.079767), (150, 4.36963), (160, 4.04486), (170, 3.80474), (180, 3.82803)]
L_RING = 2.548  # length of the ring tangent
L_BOND = 1.480  # length of the inter-moiety bond
DEFLECTION = 15  # degrees
```


With the specified data, the user can define a polymer object. Note that the temperature (in Kelvin)
should also be specified in order to perform the Boltzmann probability analyzes. 

```python
from PolyRot.chain_dimensions import PolymerRotate

polymer = PolymerRotate(ring_lengths=[L_RING,], 
                        bond_lengths=[L_BOND],
                        deflection_angles=[DEFLECTION, DEFLECTION],
                        dihed_energies=[DIHED_ROT], 
                        temp=700)
```

One a polymer object has been defined, the rest becomes very straightforward. Here we generate a polymer with 
25 monomer units. The `std_chain` function always builds a polymer with trans monomer units. We then use the `draw_chain` 
function to draw the resulting chain in two dimensions.  
```python
from PolyRot.chain_dimensions import draw_chain

ch = polymer.std_chain(25)
draw_chain(ch, dim3=False)
```

Next we can randomly rotate the dihedral angles for the polymer. Each angle is rotated randomly, but weighted
according to the Boltzmann probability distribution for the dihedral angle derived from the potential 
energy surfaces given when defining the polymer. 
We also plot the rotated polymer, in three dimensions this time. 
```python
new_ch = polymer.rotated_chain(25)
draw_chain(new_ch, dim3=True)
```

### Analysis: predicting chain dimensions 

To estimate the chain dimensions for our polymer, we first generate 10,000 iterations of the randomly rotated
polymer. 
```python
from PolyRot.chain_dimensions import multi_polymer
polymers_many = multi_polymer(polymer, n_units=25, num_poly=10000)
```

Next, we find the tangent-tangent correlation of the first monomer unit with each subsequent unit. For a polymer
chain with any stiffness, the tangent-tangent correlation should be correlated (often linearly) with the 
distance of a ring from the first ring. Be sure to specify the `poly_obj` argument as the original 
generated polymer object; otherwise, the function will assume that each new ring is a new monomer unit. 
We can view results of tangent-tangent correlation function by specifying `plot=Ture`. 
The slope of the tangent-tangent correlation vs distance estimates the persistence length 
(N<sub>p</sub>). Finally we can estimate the mean square end-to-end distance (R<sup>2</sup>) 
for our polymer as shown below.
```python
from PolyRot.chain_dimensions import n_p, avg_r_2

n_p_value = n_p(polymers_many, poly_obj=polymer, plot=True)

r_2_value = avg_r_2(polymers_many, in_nm_2=True)
```

### More complex polymers 
This same process can be completed for more complex polymers. The only part that become more difficult 
with more complex polymers is the initial creation of a polymer object. For example, consider the 
following polymer: 
![](media/polymer2.png)

The measurements for this polymer are as follows.

```python
# Dihedral energy surface between thiophene and benzothiadiazole
DIHED_TB = {(180, 0.551967), (170, 0.557568), (160, 0.57842), (150, 0.743988),
           (140, 1.15127), (130, 1.76722), (120, 2.48711), (110, 3.17616), (100, 3.6976),
           (90, 3.93171), (80, 3.8368), (70, 3.38603), (60, 2.66725), (50, 1.79179),
           (40, 0.954215), (30, 0.334189), (20, 0.0295074), (10, 0), (0, 0.00945115)}

# Dihedral energy surface between fluorene and thiophene
DIHED_FT = {(180, 0.496007), (170, 0.338429), (160, 0.0933325), (150, 0),
           (140, 0.17495), (130, 0.647714), (120, 1.29963), (110, 1.9583), (100, 2.45073),
           (90, 2.6726), (80, 2.55251), (70, 2.1469), (60, 1.56547), (50, 0.979727),
           (40, 0.572042), (30, 0.409372), (20, 0.469453), (10, 0.615015), (0, 0.652945)};

LR_F = 6.951  # length of C-C (across the fluorene)
LR_T = 2.540  # length of C-S-C (across thiophene ring)
LR_B = 2.967  # length of C-C (across the benzene of benzothiadizole)

LB_FT = 1.466  # length of C-C bond (between the the fluorene and thiophene)
LB_TB = 1.456  # length of C-C bond (between thiophene and benzothiadiazole)

DEF_ANGLE_F = 11  # degrees
DEF_ANGLE_T = 14  # degrees
DEF_ANGLE_B = 1.4  # degrees

```

Given this information, the polymer object would be defined as defined below.

```python
from PolyRot.chain_dimensions import PolymerRotate

polymer = PolymerRotate(bond_lengths=[LB_FT, LB_FT, LB_TB, LB_TB], 
                        ring_lengths=[LR_F, LR_T, LR_B, LR_T], 
                        deflection_angles=[DEF_ANGLE_F, DEF_ANGLE_F, -DEF_ANGLE_T, -DEF_ANGLE_T, 
                                           DEF_ANGLE_B, DEF_ANGLE_B, -DEF_ANGLE_T, -DEF_ANGLE_T], 
                        dihed_energies=[DIHED_FT, DIHED_FT, DIHED_TB, DIHED_TB], 
                        temp=700)
```


## Default Measurements

Although it is recommended that users find exact chemical measurements via calculations or
literature review, users can find estimated measurements via the `default_measuements` module. 
For example, one might find the `PolymerRotate` parameters for Example 1 as follows: 

```python
from PolyRot.default_measurements import *

L_RING = ring_length(ring_size=5) # length of the ring tangent
# >>> 2.4  
L_BOND = bond_length(atom1="C", atom2="C", bond_order=1.5) # length of the inter-moiety bond
# >>> 1.4
DEFLECTION = deflection_angle(ring_size=5) # degrees
# >>> 18
```

Recall that the true values are as shown below, so the `default_measuements` module provides 
only a rough estimate. 
```python
L_RING = 2.548  # length of the ring tangent
L_BOND = 1.480  # length of the inter-moiety bond
DEFLECTION = 15  # degrees
```

This module can also be used to access the average PES for a given PES class or subclass. Classes 
must be in among the following: `central_peak`, `tilted`, `rolling_hill`, `w_shaped`, `small_peak`, 
`high_peak`, `w_high`, `welled_tilted`, `w_small`, `non_welled_tilted`, `rolling_hill`. 
```python
from PolyRot.default_measurements import pes_by_class

pes_by_class("w_high")
```


## Central Dihedral 
Use the CentDihed to find and manipulate the central dihedral of a small monomer unit, 
rotate the central dihedral angle, find a low energy conformation with a given 
dihedral angle using [RDKit MMFF force fields](https://doi.org/10.1186/s13321-014-0037-3), 
and estimate the potential energy surface using the [TorchANI](https://aiqm.github.io/torchani/index.html)
neural network. First, one crates a CentDihed object for a monomer. Here once can set 
RDKit parameters like `num_confs` and `max_iters` for use when finding conformations. Then 
one can use the class methods to manipulate teh dihedral angle. 
```python
from PolyRot.central_dihedral import CentDihed

monomer = CentDihed(smiles="CCCC", num_confs=5)

# Rotate central dihedral by 40 degrees
monomer.dihed_rotator(40) 

# Find a low energy conformer with the dihedral angle at 40 degrees
monomer.find_torsion_conf(dihedral_angle=40)
```


The central dihedral angle PES class can be estimated from SMILES using the trained classification 
models via the `pes_classification` module. For example, one might get the estimated class for 
bithiophene as follows: 

```python
from PolyRot.central_dihedral import CentDihed

CentDihed(smiles="C1=CC=C(S1)C2=CC=C(S2)").predict_class()
# >>> 
```

One might use the `pes_classification` module with the `default_measuements` module to estimate the 
PES of a central dihedral angle from a SMILES string. 
```python
from PolyRot.central_dihedral import CentDihed
from PolyRot.default_measurements import pes_by_class

cls = CentDihed(smiles="C1=CC=C(S1)C2=CC=C(S2)").predict_class()
pes_by_class(cls)
# >>> 
```

The CentDihed class can also provide PES predictions using RDKit MMFF produced structures and the TorchANI neural network. 
Note that these predictions **are not always accurate!** 
```python
import torch 
import torchani
from PolyRot.central_dihedral import CentDihed

# Setup TorchANI
device = torch.device('cuda' if torch.cuda.is_available() else 'cpu')
ani_model = torchani.models.ANI2x(periodic_table_index=True).to(device)

# Produce PES prediction
monomer = CentDihed(smiles="CCCC", num_confs=5)
monomer.pred_pes_energies(device=device, ani_model=ani_model)
# >>> 
```






<|MERGE_RESOLUTION|>--- conflicted
+++ resolved
@@ -3,13 +3,8 @@
 modules: 
 * `chain_dimensions`: a tools for analytically estimating chain dimensions using the dihedral potential 
 energy surfaces (adapted from https://doi.org/10.1021/ma500923r)
-<<<<<<< HEAD
-* `central_dihedral`: tools for finding and rotating the central dihedral angle of a polymer. It also includes some 
-beta tools for predicting the potential energy surface (PES) of the central dihedral angle (adapted from https://doi.org/10.1021/ma500923r). 
-=======
 * `pes_classification`: a module estimating a potential energy surface (PES) from a SMILES string using the trained classification models (adapted from https://doi.org/10.1021/acs.macromol.3c00824)
 * `central_dihedral`: tools for finding and rotating the central dihedral angle of a polymer 
->>>>>>> 07c035a2
 
 # Installation 
 This module can be installed with `pip install` by running the following code:
